package main

import (
	"bufio"
	"fmt"
	"log"
	"math/rand"
	"net/http"
	"net/rpc"
	"os"
	"strconv"
	"sync"
	"time"
)

type RaftNode int

type VoteArguments struct {
	Term        int
	CandidateID int
}

type VoteReply struct {
	Term       int
	ResultVote bool
}

type AppendEntryArgument struct {
	Term     int
	LeaderID int
}

type AppendEntryReply struct {
	Term    int
	Success bool
}

type ServerConnection struct {
	serverID      int
	Address       string
	rpcConnection *rpc.Client
}

var selfID int
var serverNodes []ServerConnection
var currentTerm int
var votedFor int
var isLeader bool
var mutex sync.Mutex // to lock global variables
var electionTimeout *time.Timer
var globalRand *rand.Rand

func resetElectionTimeout() {
<<<<<<< HEAD
	defer mutex.Unlock()
	duration := time.Duration(globalRand.Intn(150)+150) * time.Millisecond
	fmt.Println("reset timer")
	//if something hasn't been read from the channel, drain it to prevent race condition.
	electionTimeout.Reset(duration) //resets the timer to new random value
	fmt.Println("timer successfully reset")
=======
	duration := time.Duration(globalRand.Intn(150)+150) * time.Millisecond
	//if something hasn't been read from the channel, drain it to prevent race condition.
	if !electionTimeout.Stop() { //stops the timer, checks if it needs draining
		<-electionTimeout.C //drains
	}
	electionTimeout.Reset(duration) //resets the timer to new random value
>>>>>>> 11c93f89
}

func resetTimer(timer *time.Timer, dur int) {
	duration := time.Duration(dur) * time.Millisecond
	if !timer.Stop() {
		<-timer.C
	}
	timer.Reset(duration)
}

// The RequestVote RPC as defined in Raft
func (*RaftNode) RequestVote(arguments VoteArguments, reply *VoteReply) error {
	mutex.Lock()
	defer mutex.Unlock()
	if arguments.Term < currentTerm {
		fmt.Println("rejecting vote request. term:", currentTerm, ",", arguments.CandidateID, "has term:", arguments.Term)
		reply.Term = currentTerm
		reply.ResultVote = false
		return nil
	}

	if arguments.Term > currentTerm {
<<<<<<< HEAD
		//fmt.Println("we have not voted in this term yet")
=======
		fmt.Println("we have not voted in this term yet")
>>>>>>> 11c93f89
		currentTerm = arguments.Term // update current term
		votedFor = -1                // has not voted in this new, updated term
	}

	reply.Term = currentTerm
	fmt.Println(currentTerm)
	// the node has not voted or has voted for this candidate
	if votedFor == -1 || votedFor == arguments.CandidateID {
		fmt.Println("voting for candidate", arguments.CandidateID)
		reply.ResultVote = true
		votedFor = arguments.CandidateID
		resetElectionTimeout()
	} else {
		reply.ResultVote = false
	}
	return nil
}

// generates a random integer between floor and ceiling half-open. do not input negative ceiling
func randGen(floor int, ceiling int) int {
	source := rand.NewSource(time.Now().UnixNano())
	random := rand.New(source)
	i := random.Intn(ceiling - floor)
	return i + floor
}

/*
sleeps and updates the timer, unless electionHappened
//if electionhappened, resets the timer.
//
//if timer hits zero, it calls new election, which will return to this OR go to leader.
//
//this is the default "main" state of a non-leader node
*/
// The AppendEntry RPC as defined in Raft
// Hint 1: Use the description in Figure 2 of the paper
// Hint 2: Only focus on the details related to leader election and heartbeats
func (*RaftNode) AppendEntry(arguments AppendEntryArgument, reply *AppendEntryReply) error {
	mutex.Lock()
	defer mutex.Unlock()
	/*
		//reset the election timer
		t := randGen(50, 200)
		resetTimer = time.NewTimer(time.Millisecond * time.Duration(t)) */

	// if leader's term is less than current term, reject append entry request
	if arguments.Term < currentTerm {
		reply.Term = currentTerm
		reply.Success = false
		return nil
	}

	// if leader's term is greater or equal, update current term and set node as
	// follower
	currentTerm = arguments.Term
	isLeader = false
	reply.Term = currentTerm
	reply.Success = true
	resetElectionTimeout() // heartbeat indicates a leader, so no new election
	fmt.Println("received heartbeat.")

	return nil
}

// You may use this function to help with handling the election time out
// Hint: It may be helpful to call this method every time the node wants to start an election
func LeaderElection() {
	for {
		<-electionTimeout.C // wait for election timeout
<<<<<<< HEAD
		mutex.Lock()        // shared channel
		if isLeader {       // check if node is already leader so loop does not continue
			fmt.Println("ending leaderelection because I am now leader")
=======
		mutex.Lock() // shared channel
		if isLeader { // check if node is already leader so loop does not continue
			fmt.Println("ending leaderelection because I am now leader") 
>>>>>>> 11c93f89
			mutex.Unlock()
			return
		}
		fmt.Println("Initializing election")
		// --- initialize election
<<<<<<< HEAD
		voteCount := 1 // votes for itself
		currentTerm++  // new term
		votedFor = selfID
=======
		voteCount := 1
		currentTerm++ // new term
		votedFor = selfID // votes for itself
>>>>>>> 11c93f89
		//isLeader = false

		mutex.Unlock()

		arguments := VoteArguments{
			Term:        currentTerm,
			CandidateID: selfID,
		}
		// request votes from other nodes
		fmt.Println("Requesting votes")
		for _, server := range serverNodes {
			go func(server ServerConnection) {
				reply := VoteReply{}
				err := server.rpcConnection.Call("RaftNode.RequestVote", arguments, &reply)
				if err != nil {
					return
				}

				mutex.Lock()
				defer mutex.Unlock()

				if reply.Term > currentTerm { // reply contains a higher term
					currentTerm = reply.Term // update current term
					votedFor = -1            // reset votedFor
					isLeader = false         // set node as follower
				} else if reply.ResultVote {
					voteCount++
					// receives votes from a majority of the servers
					if !isLeader && voteCount > len(serverNodes)/2 {
						fmt.Println("leader! ->", voteCount, "votes for", selfID)
						isLeader = true // node is set as leader
						fmt.Println("starting heartbeat function")
						go Heartbeat()
<<<<<<< HEAD
=======
						resetElectionTimeout()
>>>>>>> 11c93f89
					}
				}
			}(server)
		}
		fmt.Println("election timeout ran out!")
		resetElectionTimeout()
	}
}

// You may use this function to help with handling the periodic heartbeats
// Hint: Use this only if the node is a leader
func Heartbeat() {
	heartbeatTimer := time.NewTimer(100 * time.Millisecond)
	for {
		<-heartbeatTimer.C
		mutex.Lock()
		if !isLeader {
			mutex.Unlock()
			return
		}
		mutex.Unlock()
<<<<<<< HEAD

		arguments := AppendEntryArgument{
			Term:     currentTerm,
			LeaderID: selfID,
		}

		fmt.Println("Sending heartbeats")
		for _, node := range serverNodes {
			go func(node ServerConnection) {
				reply := AppendEntryReply{} // heartbeats carry no log entries
				node.rpcConnection.Call("RaftNode.AppendEntry", arguments, &reply)
			}(node)
		}
		heartbeatTimer = time.NewTimer(100 * time.Millisecond)
=======

		arguments := AppendEntryArgument{
			Term:     currentTerm,
			LeaderID: selfID,
		}

		fmt.Println("Sending heartbeats")
		for _, node := range serverNodes {
			go func(node ServerConnection) {
				reply := AppendEntryReply{} // heartbeats carry no log entries
				node.rpcConnection.Call("RaftNode.AppendEntry", arguments, &reply)
			}(node)
		}
		resetTimer(heartbeatTimer, 100)
>>>>>>> 11c93f89
	}
}

func main() {
	// The assumption here is that the command line arguments will contain:
	// This server's ID (zero-based), location and name of the cluster configuration file
	arguments := os.Args
	if len(arguments) == 1 {
		fmt.Println("Please provide cluster information.")
		return
	}

	// Read the values sent in the command line

	// Get this sever's ID (same as its index for simplicity)
	myID, _ := strconv.Atoi(arguments[1])
	// Get the information of the cluster configuration file containing information on other servers
	file, err := os.Open(arguments[2])
	if err != nil {
		log.Fatal(err)
	}
	defer file.Close()

	myPort := "localhost"

	// Read the IP:port info from the cluster configuration file
	scanner := bufio.NewScanner(file)
	lines := make([]string, 0)
	index := 0
	for scanner.Scan() {
		// Get server IP:port
		text := scanner.Text()
		log.Printf(text, index)
		if index == myID {
			myPort = text
			index++
			continue
		}
		// Save that information as a string for now
		lines = append(lines, text)
		index++
	}
	// If anything wrong happens with readin the file, simply exit
	if err := scanner.Err(); err != nil {
		log.Fatal(err)
	}

	// Following lines are to register the RPCs of this object of type RaftNode
	api := new(RaftNode)
	err = rpc.Register(api)
	if err != nil {
		log.Fatal("error registering the RPCs", err)
	}
	rpc.HandleHTTP()
	go http.ListenAndServe(myPort, nil)
	log.Printf("serving rpc on port" + myPort)

	// This is a workaround to slow things down until all servers are up and running
	// Idea: wait for user input to indicate that all servers are ready for connections
	// Pros: Guaranteed that all other servers are already alive
	// Cons: Non-realistic work around

	// reader := bufio.NewReader(os.Stdin)
	// fmt.Print("Type anything when ready to connect >> ")
	// text, _ := reader.ReadString('\n')
	// fmt.Println(text)

	// Idea 2: keep trying to connect to other servers even if failure is encountered
	// For fault tolerance, each node will continuously try to connect to other nodes
	// This loop will stop when all servers are connected
	// Pro: Realistic setup
	// Con: If one server is not set up correctly, the rest of the system will halt

	for index, element := range lines {
		// Attempt to connect to the other server node
		client, err := rpc.DialHTTP("tcp", element)
		// If connection is not established
		for err != nil {
			// Record it in log
			log.Println("Trying again. Connection error: ", err)
			// Try again!
			client, err = rpc.DialHTTP("tcp", element)
		}
		// Once connection is finally established
		// Save that connection information in the servers list
		serverNodes = append(serverNodes, ServerConnection{index, element, client})

		// Record that in log
		fmt.Println("Connected to " + element)
	}

	// --- initialize global variables
	selfID = myID
	currentTerm = 0
	votedFor = -1
	isLeader = false
	mutex = sync.Mutex{}
	// seeding random number generator
<<<<<<< HEAD
	source := rand.NewSource(time.Now().UnixNano())
	globalRand = rand.New(source)
	//rand.Seed(time.Now().UnixNano())
=======
	globalRand = rand.New(rand.NewSource(time.Now().UnixNano()))
>>>>>>> 11c93f89
	// initialize timer
	t := time.Duration(globalRand.Intn(150)+150) * time.Millisecond
	electionTimeout = time.NewTimer(t)

	// --- main process never stops
	var wg sync.WaitGroup
	wg.Add(1)
	go LeaderElection()
	wg.Wait() //waits forever.

	// Once all the connections are established, we can start the typical operations within Raft
	// Leader election and heartbeats are concurrent and non-stop in Raft
	//idea 1: push a random number onto this, election timer grabs it from there and counts that much
	//idea 2: push a boolean onto this, election timer works if it's there, spawns new election if not
	//problem: if this is called at every response, will cause deadlock
	//solution: when pushing from update field, pop something off then put something new

	// HINT 1: You may need to start a thread here (or more, based on your logic)
	// Hint 2: Main process should never stop
	// Hint 3: After this point, the threads should take over
	// Heads up: they never will be done!
	// Hint 4: wg.Wait() might be helpful here

}
<|MERGE_RESOLUTION|>--- conflicted
+++ resolved
@@ -1,405 +1,369 @@
-package main
-
-import (
-	"bufio"
-	"fmt"
-	"log"
-	"math/rand"
-	"net/http"
-	"net/rpc"
-	"os"
-	"strconv"
-	"sync"
-	"time"
-)
-
-type RaftNode int
-
-type VoteArguments struct {
-	Term        int
-	CandidateID int
-}
-
-type VoteReply struct {
-	Term       int
-	ResultVote bool
-}
-
-type AppendEntryArgument struct {
-	Term     int
-	LeaderID int
-}
-
-type AppendEntryReply struct {
-	Term    int
-	Success bool
-}
-
-type ServerConnection struct {
-	serverID      int
-	Address       string
-	rpcConnection *rpc.Client
-}
-
-var selfID int
-var serverNodes []ServerConnection
-var currentTerm int
-var votedFor int
-var isLeader bool
-var mutex sync.Mutex // to lock global variables
-var electionTimeout *time.Timer
-var globalRand *rand.Rand
-
-func resetElectionTimeout() {
-<<<<<<< HEAD
-	defer mutex.Unlock()
-	duration := time.Duration(globalRand.Intn(150)+150) * time.Millisecond
-	fmt.Println("reset timer")
-	//if something hasn't been read from the channel, drain it to prevent race condition.
-	electionTimeout.Reset(duration) //resets the timer to new random value
-	fmt.Println("timer successfully reset")
-=======
-	duration := time.Duration(globalRand.Intn(150)+150) * time.Millisecond
-	//if something hasn't been read from the channel, drain it to prevent race condition.
-	if !electionTimeout.Stop() { //stops the timer, checks if it needs draining
-		<-electionTimeout.C //drains
-	}
-	electionTimeout.Reset(duration) //resets the timer to new random value
->>>>>>> 11c93f89
-}
-
-func resetTimer(timer *time.Timer, dur int) {
-	duration := time.Duration(dur) * time.Millisecond
-	if !timer.Stop() {
-		<-timer.C
-	}
-	timer.Reset(duration)
-}
-
-// The RequestVote RPC as defined in Raft
-func (*RaftNode) RequestVote(arguments VoteArguments, reply *VoteReply) error {
-	mutex.Lock()
-	defer mutex.Unlock()
-	if arguments.Term < currentTerm {
-		fmt.Println("rejecting vote request. term:", currentTerm, ",", arguments.CandidateID, "has term:", arguments.Term)
-		reply.Term = currentTerm
-		reply.ResultVote = false
-		return nil
-	}
-
-	if arguments.Term > currentTerm {
-<<<<<<< HEAD
-		//fmt.Println("we have not voted in this term yet")
-=======
-		fmt.Println("we have not voted in this term yet")
->>>>>>> 11c93f89
-		currentTerm = arguments.Term // update current term
-		votedFor = -1                // has not voted in this new, updated term
-	}
-
-	reply.Term = currentTerm
-	fmt.Println(currentTerm)
-	// the node has not voted or has voted for this candidate
-	if votedFor == -1 || votedFor == arguments.CandidateID {
-		fmt.Println("voting for candidate", arguments.CandidateID)
-		reply.ResultVote = true
-		votedFor = arguments.CandidateID
-		resetElectionTimeout()
-	} else {
-		reply.ResultVote = false
-	}
-	return nil
-}
-
-// generates a random integer between floor and ceiling half-open. do not input negative ceiling
-func randGen(floor int, ceiling int) int {
-	source := rand.NewSource(time.Now().UnixNano())
-	random := rand.New(source)
-	i := random.Intn(ceiling - floor)
-	return i + floor
-}
-
-/*
-sleeps and updates the timer, unless electionHappened
-//if electionhappened, resets the timer.
-//
-//if timer hits zero, it calls new election, which will return to this OR go to leader.
-//
-//this is the default "main" state of a non-leader node
-*/
-// The AppendEntry RPC as defined in Raft
-// Hint 1: Use the description in Figure 2 of the paper
-// Hint 2: Only focus on the details related to leader election and heartbeats
-func (*RaftNode) AppendEntry(arguments AppendEntryArgument, reply *AppendEntryReply) error {
-	mutex.Lock()
-	defer mutex.Unlock()
-	/*
-		//reset the election timer
-		t := randGen(50, 200)
-		resetTimer = time.NewTimer(time.Millisecond * time.Duration(t)) */
-
-	// if leader's term is less than current term, reject append entry request
-	if arguments.Term < currentTerm {
-		reply.Term = currentTerm
-		reply.Success = false
-		return nil
-	}
-
-	// if leader's term is greater or equal, update current term and set node as
-	// follower
-	currentTerm = arguments.Term
-	isLeader = false
-	reply.Term = currentTerm
-	reply.Success = true
-	resetElectionTimeout() // heartbeat indicates a leader, so no new election
-	fmt.Println("received heartbeat.")
-
-	return nil
-}
-
-// You may use this function to help with handling the election time out
-// Hint: It may be helpful to call this method every time the node wants to start an election
-func LeaderElection() {
-	for {
-		<-electionTimeout.C // wait for election timeout
-<<<<<<< HEAD
-		mutex.Lock()        // shared channel
-		if isLeader {       // check if node is already leader so loop does not continue
-			fmt.Println("ending leaderelection because I am now leader")
-=======
-		mutex.Lock() // shared channel
-		if isLeader { // check if node is already leader so loop does not continue
-			fmt.Println("ending leaderelection because I am now leader") 
->>>>>>> 11c93f89
-			mutex.Unlock()
-			return
-		}
-		fmt.Println("Initializing election")
-		// --- initialize election
-<<<<<<< HEAD
-		voteCount := 1 // votes for itself
-		currentTerm++  // new term
-		votedFor = selfID
-=======
-		voteCount := 1
-		currentTerm++ // new term
-		votedFor = selfID // votes for itself
->>>>>>> 11c93f89
-		//isLeader = false
-
-		mutex.Unlock()
-
-		arguments := VoteArguments{
-			Term:        currentTerm,
-			CandidateID: selfID,
-		}
-		// request votes from other nodes
-		fmt.Println("Requesting votes")
-		for _, server := range serverNodes {
-			go func(server ServerConnection) {
-				reply := VoteReply{}
-				err := server.rpcConnection.Call("RaftNode.RequestVote", arguments, &reply)
-				if err != nil {
-					return
-				}
-
-				mutex.Lock()
-				defer mutex.Unlock()
-
-				if reply.Term > currentTerm { // reply contains a higher term
-					currentTerm = reply.Term // update current term
-					votedFor = -1            // reset votedFor
-					isLeader = false         // set node as follower
-				} else if reply.ResultVote {
-					voteCount++
-					// receives votes from a majority of the servers
-					if !isLeader && voteCount > len(serverNodes)/2 {
-						fmt.Println("leader! ->", voteCount, "votes for", selfID)
-						isLeader = true // node is set as leader
-						fmt.Println("starting heartbeat function")
-						go Heartbeat()
-<<<<<<< HEAD
-=======
-						resetElectionTimeout()
->>>>>>> 11c93f89
-					}
-				}
-			}(server)
-		}
-		fmt.Println("election timeout ran out!")
-		resetElectionTimeout()
-	}
-}
-
-// You may use this function to help with handling the periodic heartbeats
-// Hint: Use this only if the node is a leader
-func Heartbeat() {
-	heartbeatTimer := time.NewTimer(100 * time.Millisecond)
-	for {
-		<-heartbeatTimer.C
-		mutex.Lock()
-		if !isLeader {
-			mutex.Unlock()
-			return
-		}
-		mutex.Unlock()
-<<<<<<< HEAD
-
-		arguments := AppendEntryArgument{
-			Term:     currentTerm,
-			LeaderID: selfID,
-		}
-
-		fmt.Println("Sending heartbeats")
-		for _, node := range serverNodes {
-			go func(node ServerConnection) {
-				reply := AppendEntryReply{} // heartbeats carry no log entries
-				node.rpcConnection.Call("RaftNode.AppendEntry", arguments, &reply)
-			}(node)
-		}
-		heartbeatTimer = time.NewTimer(100 * time.Millisecond)
-=======
-
-		arguments := AppendEntryArgument{
-			Term:     currentTerm,
-			LeaderID: selfID,
-		}
-
-		fmt.Println("Sending heartbeats")
-		for _, node := range serverNodes {
-			go func(node ServerConnection) {
-				reply := AppendEntryReply{} // heartbeats carry no log entries
-				node.rpcConnection.Call("RaftNode.AppendEntry", arguments, &reply)
-			}(node)
-		}
-		resetTimer(heartbeatTimer, 100)
->>>>>>> 11c93f89
-	}
-}
-
-func main() {
-	// The assumption here is that the command line arguments will contain:
-	// This server's ID (zero-based), location and name of the cluster configuration file
-	arguments := os.Args
-	if len(arguments) == 1 {
-		fmt.Println("Please provide cluster information.")
-		return
-	}
-
-	// Read the values sent in the command line
-
-	// Get this sever's ID (same as its index for simplicity)
-	myID, _ := strconv.Atoi(arguments[1])
-	// Get the information of the cluster configuration file containing information on other servers
-	file, err := os.Open(arguments[2])
-	if err != nil {
-		log.Fatal(err)
-	}
-	defer file.Close()
-
-	myPort := "localhost"
-
-	// Read the IP:port info from the cluster configuration file
-	scanner := bufio.NewScanner(file)
-	lines := make([]string, 0)
-	index := 0
-	for scanner.Scan() {
-		// Get server IP:port
-		text := scanner.Text()
-		log.Printf(text, index)
-		if index == myID {
-			myPort = text
-			index++
-			continue
-		}
-		// Save that information as a string for now
-		lines = append(lines, text)
-		index++
-	}
-	// If anything wrong happens with readin the file, simply exit
-	if err := scanner.Err(); err != nil {
-		log.Fatal(err)
-	}
-
-	// Following lines are to register the RPCs of this object of type RaftNode
-	api := new(RaftNode)
-	err = rpc.Register(api)
-	if err != nil {
-		log.Fatal("error registering the RPCs", err)
-	}
-	rpc.HandleHTTP()
-	go http.ListenAndServe(myPort, nil)
-	log.Printf("serving rpc on port" + myPort)
-
-	// This is a workaround to slow things down until all servers are up and running
-	// Idea: wait for user input to indicate that all servers are ready for connections
-	// Pros: Guaranteed that all other servers are already alive
-	// Cons: Non-realistic work around
-
-	// reader := bufio.NewReader(os.Stdin)
-	// fmt.Print("Type anything when ready to connect >> ")
-	// text, _ := reader.ReadString('\n')
-	// fmt.Println(text)
-
-	// Idea 2: keep trying to connect to other servers even if failure is encountered
-	// For fault tolerance, each node will continuously try to connect to other nodes
-	// This loop will stop when all servers are connected
-	// Pro: Realistic setup
-	// Con: If one server is not set up correctly, the rest of the system will halt
-
-	for index, element := range lines {
-		// Attempt to connect to the other server node
-		client, err := rpc.DialHTTP("tcp", element)
-		// If connection is not established
-		for err != nil {
-			// Record it in log
-			log.Println("Trying again. Connection error: ", err)
-			// Try again!
-			client, err = rpc.DialHTTP("tcp", element)
-		}
-		// Once connection is finally established
-		// Save that connection information in the servers list
-		serverNodes = append(serverNodes, ServerConnection{index, element, client})
-
-		// Record that in log
-		fmt.Println("Connected to " + element)
-	}
-
-	// --- initialize global variables
-	selfID = myID
-	currentTerm = 0
-	votedFor = -1
-	isLeader = false
-	mutex = sync.Mutex{}
-	// seeding random number generator
-<<<<<<< HEAD
-	source := rand.NewSource(time.Now().UnixNano())
-	globalRand = rand.New(source)
-	//rand.Seed(time.Now().UnixNano())
-=======
-	globalRand = rand.New(rand.NewSource(time.Now().UnixNano()))
->>>>>>> 11c93f89
-	// initialize timer
-	t := time.Duration(globalRand.Intn(150)+150) * time.Millisecond
-	electionTimeout = time.NewTimer(t)
-
-	// --- main process never stops
-	var wg sync.WaitGroup
-	wg.Add(1)
-	go LeaderElection()
-	wg.Wait() //waits forever.
-
-	// Once all the connections are established, we can start the typical operations within Raft
-	// Leader election and heartbeats are concurrent and non-stop in Raft
-	//idea 1: push a random number onto this, election timer grabs it from there and counts that much
-	//idea 2: push a boolean onto this, election timer works if it's there, spawns new election if not
-	//problem: if this is called at every response, will cause deadlock
-	//solution: when pushing from update field, pop something off then put something new
-
-	// HINT 1: You may need to start a thread here (or more, based on your logic)
-	// Hint 2: Main process should never stop
-	// Hint 3: After this point, the threads should take over
-	// Heads up: they never will be done!
-	// Hint 4: wg.Wait() might be helpful here
-
-}
+package main
+
+import (
+	"bufio"
+	"fmt"
+	"log"
+	"math/rand"
+	"net/http"
+	"net/rpc"
+	"os"
+	"strconv"
+	"sync"
+	"time"
+)
+
+type RaftNode int
+
+type VoteArguments struct {
+	Term        int
+	CandidateID int
+}
+
+type VoteReply struct {
+	Term       int
+	ResultVote bool
+}
+
+type AppendEntryArgument struct {
+	Term     int
+	LeaderID int
+}
+
+type AppendEntryReply struct {
+	Term    int
+	Success bool
+}
+
+type ServerConnection struct {
+	serverID      int
+	Address       string
+	rpcConnection *rpc.Client
+}
+
+var selfID int
+var serverNodes []ServerConnection
+var currentTerm int
+var votedFor int
+var isLeader bool
+var mutex sync.Mutex // to lock global variables
+var electionTimeout *time.Timer
+var globalRand *rand.Rand
+
+func resetElectionTimeout() {
+	defer mutex.Unlock()
+	duration := time.Duration(globalRand.Intn(150)+150) * time.Millisecond
+	fmt.Println("reset timer")
+	//if something hasn't been read from the channel, drain it to prevent race condition.
+	electionTimeout.Reset(duration) //resets the timer to new random value
+	fmt.Println("timer successfully reset")
+}
+
+func resetTimer(timer *time.Timer, dur int) {
+	duration := time.Duration(dur) * time.Millisecond
+	if !timer.Stop() {
+		<-timer.C
+	}
+	timer.Reset(duration)
+}
+
+// The RequestVote RPC as defined in Raft
+func (*RaftNode) RequestVote(arguments VoteArguments, reply *VoteReply) error {
+	mutex.Lock()
+	defer mutex.Unlock()
+	if arguments.Term < currentTerm {
+		fmt.Println("rejecting vote request. term:", currentTerm, ",", arguments.CandidateID, "has term:", arguments.Term)
+		reply.Term = currentTerm
+		fmt.Println("rejecting vote request. term:", currentTerm, ",", arguments.CandidateID, "has term:", arguments.Term)
+		reply.Term = currentTerm
+		reply.ResultVote = false
+		return nil
+	}
+
+	if arguments.Term > currentTerm {
+		//fmt.Println("we have not voted in this term yet")
+		currentTerm = arguments.Term // update current term
+		votedFor = -1                // has not voted in this new, updated term
+		votedFor = -1                // has not voted in this new, updated term
+	}
+
+	reply.Term = currentTerm
+	fmt.Println(currentTerm)
+	// the node has not voted or has voted for this candidate
+	if votedFor == -1 || votedFor == arguments.CandidateID {
+		fmt.Println("voting for candidate", arguments.CandidateID)
+		fmt.Println("voting for candidate", arguments.CandidateID)
+		reply.ResultVote = true
+		votedFor = arguments.CandidateID
+		resetElectionTimeout()
+	} else {
+		reply.ResultVote = false
+	}
+	return nil
+}
+
+// generates a random integer between floor and ceiling half-open. do not input negative ceiling
+func randGen(floor int, ceiling int) int {
+	source := rand.NewSource(time.Now().UnixNano())
+	random := rand.New(source)
+	i := random.Intn(ceiling - floor)
+	return i + floor
+}
+
+/*
+sleeps and updates the timer, unless electionHappened
+//if electionhappened, resets the timer.
+//
+//if timer hits zero, it calls new election, which will return to this OR go to leader.
+//
+//this is the default "main" state of a non-leader node
+*/
+// The AppendEntry RPC as defined in Raft
+// Hint 1: Use the description in Figure 2 of the paper
+// Hint 2: Only focus on the details related to leader election and heartbeats
+func (*RaftNode) AppendEntry(arguments AppendEntryArgument, reply *AppendEntryReply) error {
+	mutex.Lock()
+	defer mutex.Unlock()
+	/*
+		//reset the election timer
+		t := randGen(50, 200)
+		resetTimer = time.NewTimer(time.Millisecond * time.Duration(t)) */
+
+	// if leader's term is less than current term, reject append entry request
+	if arguments.Term < currentTerm {
+		reply.Term = currentTerm
+		reply.Success = false
+		return nil
+	}
+
+	// if leader's term is greater or equal, update current term and set node as
+	// follower
+	currentTerm = arguments.Term
+	isLeader = false
+	reply.Term = currentTerm
+	reply.Success = true
+	resetElectionTimeout() // heartbeat indicates a leader, so no new election
+	fmt.Println("received heartbeat.")
+	fmt.Println("received heartbeat.")
+
+	return nil
+}
+
+// You may use this function to help with handling the election time out
+// Hint: It may be helpful to call this method every time the node wants to start an election
+func LeaderElection() {
+	for {
+		<-electionTimeout.C // wait for election timeout
+		mutex.Lock()        // shared channel
+		if isLeader {       // check if node is already leader so loop does not continue
+			fmt.Println("ending leaderelection because I am now leader")
+			mutex.Unlock()
+			return
+		}
+		fmt.Println("Initializing election")
+		// --- initialize election
+		voteCount := 1 // votes for itself
+		currentTerm++  // new term
+		votedFor = selfID
+		//isLeader = false
+
+		mutex.Unlock()
+
+		arguments := VoteArguments{
+			Term:        currentTerm,
+			CandidateID: selfID,
+		}
+		// request votes from other nodes
+		fmt.Println("Requesting votes")
+		fmt.Println("Requesting votes")
+		for _, server := range serverNodes {
+			go func(server ServerConnection) {
+				reply := VoteReply{}
+				err := server.rpcConnection.Call("RaftNode.RequestVote", arguments, &reply)
+				if err != nil {
+					return
+				}
+
+				mutex.Lock()
+				defer mutex.Unlock()
+
+				if reply.Term > currentTerm { // reply contains a higher term
+					currentTerm = reply.Term // update current term
+					votedFor = -1            // reset votedFor
+					isLeader = false         // set node as follower
+				} else if reply.ResultVote {
+					voteCount++
+					// receives votes from a majority of the servers
+					if !isLeader && voteCount > len(serverNodes)/2 {
+						fmt.Println("leader! ->", voteCount, "votes for", selfID)
+						isLeader = true // node is set as leader
+						fmt.Println("starting heartbeat function")
+						go Heartbeat()
+					}
+				}
+			}(server)
+		}
+		fmt.Println("election timeout ran out!")
+		resetElectionTimeout()
+	}
+}
+
+// You may use this function to help with handling the periodic heartbeats
+// Hint: Use this only if the node is a leader
+func Heartbeat() {
+	heartbeatTimer := time.NewTimer(100 * time.Millisecond)
+	for {
+		<-heartbeatTimer.C
+		mutex.Lock()
+		if !isLeader {
+			mutex.Unlock()
+			return
+		}
+		mutex.Unlock()
+		<-heartbeatTimer.C
+		mutex.Lock()
+		if !isLeader {
+			mutex.Unlock()
+			return
+		}
+		mutex.Unlock()
+
+		arguments := AppendEntryArgument{
+			Term:     currentTerm,
+			LeaderID: selfID,
+		}
+
+		fmt.Println("Sending heartbeats")
+		for _, node := range serverNodes {
+			go func(node ServerConnection) {
+				reply := AppendEntryReply{} // heartbeats carry no log entries
+				node.rpcConnection.Call("RaftNode.AppendEntry", arguments, &reply)
+			}(node)
+		}
+		heartbeatTimer = time.NewTimer(100 * time.Millisecond)
+	}
+}
+
+func main() {
+	// The assumption here is that the command line arguments will contain:
+	// This server's ID (zero-based), location and name of the cluster configuration file
+	arguments := os.Args
+	if len(arguments) == 1 {
+		fmt.Println("Please provide cluster information.")
+		return
+	}
+
+	// Read the values sent in the command line
+
+	// Get this sever's ID (same as its index for simplicity)
+	myID, _ := strconv.Atoi(arguments[1])
+	// Get the information of the cluster configuration file containing information on other servers
+	file, err := os.Open(arguments[2])
+	if err != nil {
+		log.Fatal(err)
+	}
+	defer file.Close()
+
+	myPort := "localhost"
+
+	// Read the IP:port info from the cluster configuration file
+	scanner := bufio.NewScanner(file)
+	lines := make([]string, 0)
+	index := 0
+	for scanner.Scan() {
+		// Get server IP:port
+		text := scanner.Text()
+		log.Printf(text, index)
+		if index == myID {
+			myPort = text
+			index++
+			continue
+		}
+		// Save that information as a string for now
+		lines = append(lines, text)
+		index++
+	}
+	// If anything wrong happens with readin the file, simply exit
+	if err := scanner.Err(); err != nil {
+		log.Fatal(err)
+	}
+
+	// Following lines are to register the RPCs of this object of type RaftNode
+	api := new(RaftNode)
+	err = rpc.Register(api)
+	if err != nil {
+		log.Fatal("error registering the RPCs", err)
+	}
+	rpc.HandleHTTP()
+	go http.ListenAndServe(myPort, nil)
+	log.Printf("serving rpc on port" + myPort)
+
+	// This is a workaround to slow things down until all servers are up and running
+	// Idea: wait for user input to indicate that all servers are ready for connections
+	// Pros: Guaranteed that all other servers are already alive
+	// Cons: Non-realistic work around
+
+	// reader := bufio.NewReader(os.Stdin)
+	// fmt.Print("Type anything when ready to connect >> ")
+	// text, _ := reader.ReadString('\n')
+	// fmt.Println(text)
+
+	// Idea 2: keep trying to connect to other servers even if failure is encountered
+	// For fault tolerance, each node will continuously try to connect to other nodes
+	// This loop will stop when all servers are connected
+	// Pro: Realistic setup
+	// Con: If one server is not set up correctly, the rest of the system will halt
+
+	for index, element := range lines {
+		// Attempt to connect to the other server node
+		// Attempt to connect to the other server node
+		client, err := rpc.DialHTTP("tcp", element)
+		// If connection is not established
+		for err != nil {
+			// Record it in log
+			log.Println("Trying again. Connection error: ", err)
+			// Try again!
+			client, err = rpc.DialHTTP("tcp", element)
+		}
+		// Once connection is finally established
+		// Save that connection information in the servers list
+		serverNodes = append(serverNodes, ServerConnection{index, element, client})
+
+		// Record that in log
+		fmt.Println("Connected to " + element)
+	}
+
+	// --- initialize global variables
+	selfID = myID
+	currentTerm = 0
+	votedFor = -1
+	isLeader = false
+	mutex = sync.Mutex{}
+	// seeding random number generator
+	source := rand.NewSource(time.Now().UnixNano())
+	globalRand = rand.New(source)
+	//rand.Seed(time.Now().UnixNano())
+	// initialize timer
+	t := time.Duration(globalRand.Intn(150)+150) * time.Millisecond
+	electionTimeout = time.NewTimer(t)
+
+	// --- main process never stops
+	var wg sync.WaitGroup
+	wg.Add(1)
+	go LeaderElection()
+	wg.Wait() //waits forever.
+
+	// Once all the connections are established, we can start the typical operations within Raft
+	// Leader election and heartbeats are concurrent and non-stop in Raft
+	//idea 1: push a random number onto this, election timer grabs it from there and counts that much
+	//idea 2: push a boolean onto this, election timer works if it's there, spawns new election if not
+	//problem: if this is called at every response, will cause deadlock
+	//solution: when pushing from update field, pop something off then put something new
+
+	// HINT 1: You may need to start a thread here (or more, based on your logic)
+	// Hint 2: Main process should never stop
+	// Hint 3: After this point, the threads should take over
+	// Heads up: they never will be done!
+	// Hint 4: wg.Wait() might be helpful here
+
+}