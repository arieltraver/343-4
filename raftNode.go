--- conflicted
+++ resolved
@@ -1,354 +1,333 @@
-package main
-
-import (
-	"bufio"
-	"fmt"
-	"log"
-	"math/rand"
-	"net/http"
-	"net/rpc"
-	"os"
-	"strconv"
-	"sync"
-	"time"
-)
-
-type RaftNode int
-
-type VoteArguments struct {
-	Term        int
-	CandidateID int
-}
-
-type VoteReply struct {
-	Term       int
-	ResultVote bool
-}
-
-type AppendEntryArgument struct {
-	Term     int
-	LeaderID int
-}
-
-type AppendEntryReply struct {
-	Term    int
-	Success bool
-}
-
-type ServerConnection struct {
-	serverID      int
-	Address       string
-	rpcConnection *rpc.Client
-}
-
-var selfID int
-var serverNodes []ServerConnection
-var currentTerm int
-var votedFor int
-var isLeader bool
-var resetTimer *time.Timer
-var mutex sync.Mutex // to lock global variables
-var electionTimeout *time.Timer
-
-func resetElectionTimeout() {
-	duration := time.Duration(rand.Intn(150)+150) * time.Millisecond
-	electionTimeout.Reset(duration)
-}
-
-// The RequestVote RPC as defined in Raft
-// Hint 1: Use the description in Figure 2 of the paper
-// Hint 2: Only focus on the details related to leader election and majority votes
-
-
-func (*RaftNode) RequestVote(arguments VoteArguments, reply *VoteReply) error {
-	mutex.Lock()
-	defer mutex.Unlock()
-
-	if arguments.Term < currentTerm { //
-		reply.Term = currentTerm // candidate's term less than current term
-		reply.ResultVote = false
-		return nil
-	}
-
-	if arguments.Term > currentTerm {
-		currentTerm = arguments.Term // update current term
-		votedFor = -1
-	}
-
-	if votedFor == -1 || votedFor == arguments.CandidateID {
-		reply.Term = currentTerm
-		reply.ResultVote = true
-		votedFor = arguments.CandidateID
-		resetElectionTimeout()
-	} else {
-		reply.Term = currentTerm
-		reply.ResultVote = false
-	}
-
-	return nil
-}
-
-// generates a random integer between floor and ceiling half-open. do not input negative ceiling
-func randGen(floor int, ceiling int) int {
-	source := rand.NewSource(time.Now().UnixNano())
-	random := rand.New(source)
-	i := random.Intn(ceiling - floor)
-	return i + floor
-}
-
-<<<<<<< HEAD
-/*
-sleeps and updates the timer, unless electionHappened
-//if electionhappened, resets the timer.
-//
-//if timer hits zero, it calls new election, which will return to this OR go to leader.
-//
-//this is the default "main" state of a non-leader node
-*/
-func electionTimer(electionReset chan bool) {
-	timer := randGen(50, 100) //TODO: change these numbers
-	for {
-		select {
-		case <-electionReset: //to be filled by vote function. needs long lifespan
-			timer = randGen(50, 100)
-		default:
-			time.Sleep(1)
-			timer--
-			if timer == 0 {
-				LeaderElection()
-			}
-		}
-	}
-}
-=======
->>>>>>> 0ae66515
-
-// The AppendEntry RPC as defined in Raft
-// Hint 1: Use the description in Figure 2 of the paper
-// Hint 2: Only focus on the details related to leader election and heartbeats
-func (*RaftNode) AppendEntry(arguments AppendEntryArgument, reply *AppendEntryReply) error {
-	mutex.Lock()
-	defer mutex.Unlock()
-
-	//reset the election timer
-	t := randGen(50, 200)
-	resetTimer = time.NewTimer(time.Millisecond * time.Duration(t))
-
-	// if leader's term is less than current term, reject append entry request
-	if arguments.Term < currentTerm {
-		reply.Term = currentTerm
-		reply.Success = false
-		return nil
-	}
-
-	// if leader's term is greater or equal, update current term and set node as
-	// follower
-	currentTerm = arguments.Term
-	isLeader = false
-	reply.Term = currentTerm
-	reply.Success = true
-	resetElectionTimeout() // heartbeat indicates a leader, so no new election
-
-	return nil
-}
-
-// You may use this function to help with handling the election time out
-// Hint: It may be helpful to call this method every time the node wants to start an election
-func LeaderElection() {
-	<- resetTimer.C //block until this timer is done
-	//if it gets reset in the background, then it will continue waiting
-	//possible data race, but this can't be locked here? probably not tho bc channel
-	for {
-		<-electionTimeout.C // wait until the timer expires
-		mutex.Lock()
-
-		// initialize election
-		voteCount := 1
-		currentTerm++
-		votedFor = selfID
-		isLeader = false
-
-		mutex.Unlock()
-
-		arguments := VoteArguments{
-			Term:        currentTerm,
-			CandidateID: selfID,
-		}
-
-		// request votes from other nodes
-		for _, server := range serverNodes {
-			go func(server ServerConnection) {
-				reply := VoteReply{}
-				err := server.rpcConnection.Call("RaftNode.RequestVote", arguments, &reply)
-				if err != nil {
-					return
-				}
-
-				mutex.Lock()
-				defer mutex.Unlock()
-
-				if reply.Term > currentTerm { // reply contains a higher term
-					currentTerm = reply.Term // update current term
-					votedFor = -1            // reset votedFor
-					isLeader = false         // set node as follower
-				} else if reply.ResultVote {
-					voteCount++
-					// receives votes from a majority of the servers
-					if !isLeader && voteCount > len(serverNodes)/2 {
-						isLeader = true // node is set as leader
-						go Heartbeat()  // start sending heartbeats
-						resetElectionTimeout()
-					}
-				}
-			}(server)
-		}
-
-		// sleep for random duration before starting a new election if needed
-<<<<<<< HEAD
-		resetElectionTimeout()
-=======
-		// TODO: time.Timer instead
-		time.Sleep(time.Duration(rand.Intn(150)+150) * time.Millisecond)
->>>>>>> 0ae66515
-	}
-}
-
-// You may use this function to help with handling the periodic heartbeats
-// Hint: Use this only if the node is a leader
-func Heartbeat() {
-	for {
-		//TODO: use timer here
-		mutex.Lock()
-		// stop sending heartbeats if node stops being leader
-		if !isLeader {
-			mutex.Unlock()
-			return
-		}
-		mutex.Unlock()
-
-		arguments := AppendEntryArgument{
-			Term:     currentTerm,
-			LeaderID: selfID,
-		}
-<<<<<<< HEAD
-
-		for _, node := range serverNodes {
-			go func(node ServerConnection) {
-				reply := AppendEntryReply{} // heartbeats carry no log entries
-=======
-	
-		for _, node := range(serverNodes) {
-			go func(node ServerConnection) {
-				reply := AppendEntryReply{}
->>>>>>> 0ae66515
-				node.rpcConnection.Call("RaftNode.AppendEntry", arguments, &reply)
-			}(node)
-		}
-	}
-
-}
-
-
-func main() {
-	// The assumption here is that the command line arguments will contain:
-	// This server's ID (zero-based), location and name of the cluster configuration file
-	arguments := os.Args
-	if len(arguments) == 1 {
-		fmt.Println("Please provide cluster information.")
-		return
-	}
-
-	// Read the values sent in the command line
-
-	// Get this sever's ID (same as its index for simplicity)
-	myID, _ := strconv.Atoi(arguments[1])
-	// Get the information of the cluster configuration file containing information on other servers
-	file, err := os.Open(arguments[2])
-	if err != nil {
-		log.Fatal(err)
-	}
-	defer file.Close()
-
-	myPort := "localhost"
-
-	// Read the IP:port info from the cluster configuration file
-	scanner := bufio.NewScanner(file)
-	lines := make([]string, 0)
-	index := 0
-	for scanner.Scan() {
-		// Get server IP:port
-		text := scanner.Text()
-		log.Printf(text, index)
-		if index == myID {
-			myPort = text
-			index++
-			continue
-		}
-		// Save that information as a string for now
-		lines = append(lines, text)
-		index++
-	}
-	// If anything wrong happens with readin the file, simply exit
-	if err := scanner.Err(); err != nil {
-		log.Fatal(err)
-	}
-
-	// Following lines are to register the RPCs of this object of type RaftNode
-	api := new(RaftNode)
-	err = rpc.Register(api)
-	if err != nil {
-		log.Fatal("error registering the RPCs", err)
-	}
-	rpc.HandleHTTP()
-	go http.ListenAndServe(myPort, nil)
-	log.Printf("serving rpc on port" + myPort)
-
-	// This is a workaround to slow things down until all servers are up and running
-	// Idea: wait for user input to indicate that all servers are ready for connections
-	// Pros: Guaranteed that all other servers are already alive
-	// Cons: Non-realistic work around
-
-	// reader := bufio.NewReader(os.Stdin)
-	// fmt.Print("Type anything when ready to connect >> ")
-	// text, _ := reader.ReadString('\n')
-	// fmt.Println(text)
-
-	// Idea 2: keep trying to connect to other servers even if failure is encountered
-	// For fault tolerance, each node will continuously try to connect to other nodes
-	// This loop will stop when all servers are connected
-	// Pro: Realistic setup
-	// Con: If one server is not set up correctly, the rest of the system will halt
-
-	for index, element := range lines {
-		// Attemp to connect to the other server node
-		client, err := rpc.DialHTTP("tcp", element)
-		// If connection is not established
-		for err != nil {
-			// Record it in log
-			log.Println("Trying again. Connection error: ", err)
-			// Try again!
-			client, err = rpc.DialHTTP("tcp", element)
-		}
-		// Once connection is finally established
-		// Save that connection information in the servers list
-		serverNodes = append(serverNodes, ServerConnection{index, element, client})
-
-		// Record that in log
-		fmt.Println("Connected to " + element)
-	}
-	t := randGen(50, 200)
-	resetTimer = time.NewTimer(time.Millisecond * time.Duration(t))
-	// Once all the connections are established, we can start the typical operations within Raft
-	// Leader election and heartbeats are concurrent and non-stop in Raft
-	//idea 1: push a random number onto this, election timer grabs it from there and counts that much
-	//idea 2: push a boolean onto this, election timer works if it's there, spawns new election if not
-	//problem: if this is called at every response, will cause deadlock
-	//solution: when pushing from update field, pop something off then put something new
-
-	// HINT 1: You may need to start a thread here (or more, based on your logic)
-	// Hint 2: Main process should never stop
-	// Hint 3: After this point, the threads should take over
-	// Heads up: they never will be done!
-	// Hint 4: wg.Wait() might be helpful here
-
-}
+package main
+
+import (
+	"bufio"
+	"fmt"
+	"log"
+	"math/rand"
+	"net/http"
+	"net/rpc"
+	"os"
+	"strconv"
+	"sync"
+	"time"
+)
+
+type RaftNode int
+
+type VoteArguments struct {
+	Term        int
+	CandidateID int
+}
+
+type VoteReply struct {
+	Term       int
+	ResultVote bool
+}
+
+type AppendEntryArgument struct {
+	Term     int
+	LeaderID int
+}
+
+type AppendEntryReply struct {
+	Term    int
+	Success bool
+}
+
+type ServerConnection struct {
+	serverID      int
+	Address       string
+	rpcConnection *rpc.Client
+}
+
+var selfID int
+var serverNodes []ServerConnection
+var currentTerm int
+var votedFor int
+var isLeader bool
+var resetTimer *time.Timer
+var mutex sync.Mutex // to lock global variables
+var electionTimeout *time.Timer
+
+func resetElectionTimeout() {
+	duration := time.Duration(rand.Intn(150)+150) * time.Millisecond
+	electionTimeout.Reset(duration)
+}
+
+// The RequestVote RPC as defined in Raft
+// Hint 1: Use the description in Figure 2 of the paper
+// Hint 2: Only focus on the details related to leader election and majority votes
+func (*RaftNode) RequestVote(arguments VoteArguments, reply *VoteReply) error {
+	mutex.Lock()
+	defer mutex.Unlock()
+
+	if arguments.Term < currentTerm { //
+		reply.Term = currentTerm // candidate's term less than current term
+		reply.ResultVote = false
+		return nil
+	}
+
+	if arguments.Term > currentTerm {
+		currentTerm = arguments.Term // update current term
+		votedFor = -1
+	}
+
+	if votedFor == -1 || votedFor == arguments.CandidateID {
+		reply.Term = currentTerm
+		reply.ResultVote = true
+		votedFor = arguments.CandidateID
+		resetElectionTimeout()
+	} else {
+		reply.Term = currentTerm
+		reply.ResultVote = false
+	}
+
+	return nil
+}
+
+// generates a random integer between floor and ceiling half-open. do not input negative ceiling
+func randGen(floor int, ceiling int) int {
+	source := rand.NewSource(time.Now().UnixNano())
+	random := rand.New(source)
+	i := random.Intn(ceiling - floor)
+	return i + floor
+}
+
+/*
+sleeps and updates the timer, unless electionHappened
+//if electionhappened, resets the timer.
+//
+//if timer hits zero, it calls new election, which will return to this OR go to leader.
+//
+//this is the default "main" state of a non-leader node
+*/
+func electionTimer(electionReset chan bool) {
+	timer := randGen(50, 100) //TODO: change these numbers
+	for {
+		select {
+		case <-electionReset: //to be filled by vote function. needs long lifespan
+			timer = randGen(50, 100)
+		default:
+			time.Sleep(1)
+			timer--
+			if timer == 0 {
+				LeaderElection()
+			}
+		}
+	}
+}
+
+// The AppendEntry RPC as defined in Raft
+// Hint 1: Use the description in Figure 2 of the paper
+// Hint 2: Only focus on the details related to leader election and heartbeats
+func (*RaftNode) AppendEntry(arguments AppendEntryArgument, reply *AppendEntryReply) error {
+	mutex.Lock()
+	defer mutex.Unlock()
+
+	//reset the election timer
+	t := randGen(50, 200)
+	resetTimer = time.NewTimer(time.Millisecond * time.Duration(t))
+
+	// if leader's term is less than current term, reject append entry request
+	if arguments.Term < currentTerm {
+		reply.Term = currentTerm
+		reply.Success = false
+		return nil
+	}
+
+	// if leader's term is greater or equal, update current term and set node as
+	// follower
+	currentTerm = arguments.Term
+	isLeader = false
+	reply.Term = currentTerm
+	reply.Success = true
+	resetElectionTimeout() // heartbeat indicates a leader, so no new election
+
+	return nil
+}
+
+// You may use this function to help with handling the election time out
+// Hint: It may be helpful to call this method every time the node wants to start an election
+func LeaderElection() {
+	for {
+		<-electionTimeout.C // wait until the timer expires
+		mutex.Lock()
+
+		// initialize election
+		voteCount := 1
+		currentTerm++
+		votedFor = selfID
+		isLeader = false
+
+		mutex.Unlock()
+
+		arguments := VoteArguments{
+			Term:        currentTerm,
+			CandidateID: selfID,
+		}
+
+		// request votes from other nodes
+		for _, server := range serverNodes {
+			go func(server ServerConnection) {
+				reply := VoteReply{}
+				err := server.rpcConnection.Call("RaftNode.RequestVote", arguments, &reply)
+				if err != nil {
+					return
+				}
+
+				mutex.Lock()
+				defer mutex.Unlock()
+
+				if reply.Term > currentTerm { // reply contains a higher term
+					currentTerm = reply.Term // update current term
+					votedFor = -1            // reset votedFor
+					isLeader = false         // set node as follower
+				} else if reply.ResultVote {
+					voteCount++
+					// receives votes from a majority of the servers
+					if !isLeader && voteCount > len(serverNodes)/2 {
+						isLeader = true // node is set as leader
+						go Heartbeat()  // start sending heartbeats
+						resetElectionTimeout()
+					}
+				}
+			}(server)
+		}
+
+		// sleep for random duration before starting a new election if needed
+		resetElectionTimeout()
+	}
+}
+
+// You may use this function to help with handling the periodic heartbeats
+// Hint: Use this only if the node is a leader
+func Heartbeat() {
+	for {
+		//TODO: use timer here
+		mutex.Lock()
+		// stop sending heartbeats if node stops being leader
+		if !isLeader {
+			mutex.Unlock()
+			return
+		}
+		mutex.Unlock()
+
+		arguments := AppendEntryArgument{
+			Term:     currentTerm,
+			LeaderID: selfID,
+		}
+
+		for _, node := range serverNodes {
+			go func(node ServerConnection) {
+				reply := AppendEntryReply{} // heartbeats carry no log entries
+				node.rpcConnection.Call("RaftNode.AppendEntry", arguments, &reply)
+			}(node)
+		}
+	}
+
+}
+
+func main() {
+	// The assumption here is that the command line arguments will contain:
+	// This server's ID (zero-based), location and name of the cluster configuration file
+	arguments := os.Args
+	if len(arguments) == 1 {
+		fmt.Println("Please provide cluster information.")
+		return
+	}
+
+	// Read the values sent in the command line
+
+	// Get this sever's ID (same as its index for simplicity)
+	myID, _ := strconv.Atoi(arguments[1])
+	// Get the information of the cluster configuration file containing information on other servers
+	file, err := os.Open(arguments[2])
+	if err != nil {
+		log.Fatal(err)
+	}
+	defer file.Close()
+
+	myPort := "localhost"
+
+	// Read the IP:port info from the cluster configuration file
+	scanner := bufio.NewScanner(file)
+	lines := make([]string, 0)
+	index := 0
+	for scanner.Scan() {
+		// Get server IP:port
+		text := scanner.Text()
+		log.Printf(text, index)
+		if index == myID {
+			myPort = text
+			index++
+			continue
+		}
+		// Save that information as a string for now
+		lines = append(lines, text)
+		index++
+	}
+	// If anything wrong happens with readin the file, simply exit
+	if err := scanner.Err(); err != nil {
+		log.Fatal(err)
+	}
+
+	// Following lines are to register the RPCs of this object of type RaftNode
+	api := new(RaftNode)
+	err = rpc.Register(api)
+	if err != nil {
+		log.Fatal("error registering the RPCs", err)
+	}
+	rpc.HandleHTTP()
+	go http.ListenAndServe(myPort, nil)
+	log.Printf("serving rpc on port" + myPort)
+
+	// This is a workaround to slow things down until all servers are up and running
+	// Idea: wait for user input to indicate that all servers are ready for connections
+	// Pros: Guaranteed that all other servers are already alive
+	// Cons: Non-realistic work around
+
+	// reader := bufio.NewReader(os.Stdin)
+	// fmt.Print("Type anything when ready to connect >> ")
+	// text, _ := reader.ReadString('\n')
+	// fmt.Println(text)
+
+	// Idea 2: keep trying to connect to other servers even if failure is encountered
+	// For fault tolerance, each node will continuously try to connect to other nodes
+	// This loop will stop when all servers are connected
+	// Pro: Realistic setup
+	// Con: If one server is not set up correctly, the rest of the system will halt
+
+	for index, element := range lines {
+		// Attemp to connect to the other server node
+		client, err := rpc.DialHTTP("tcp", element)
+		// If connection is not established
+		for err != nil {
+			// Record it in log
+			log.Println("Trying again. Connection error: ", err)
+			// Try again!
+			client, err = rpc.DialHTTP("tcp", element)
+		}
+		// Once connection is finally established
+		// Save that connection information in the servers list
+		serverNodes = append(serverNodes, ServerConnection{index, element, client})
+
+		// Record that in log
+		fmt.Println("Connected to " + element)
+	}
+	t := randGen(50, 200)
+	resetTimer = time.NewTimer(time.Millisecond * time.Duration(t))
+	// Once all the connections are established, we can start the typical operations within Raft
+	// Leader election and heartbeats are concurrent and non-stop in Raft
+	//idea 1: push a random number onto this, election timer grabs it from there and counts that much
+	//idea 2: push a boolean onto this, election timer works if it's there, spawns new election if not
+	//problem: if this is called at every response, will cause deadlock
+	//solution: when pushing from update field, pop something off then put something new
+
+	// HINT 1: You may need to start a thread here (or more, based on your logic)
+	// Hint 2: Main process should never stop
+	// Hint 3: After this point, the threads should take over
+	// Heads up: they never will be done!
+	// Hint 4: wg.Wait() might be helpful here
+
+}